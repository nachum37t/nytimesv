--- conflicted
+++ resolved
@@ -78,14 +78,8 @@
 // If running in a local development environment (via 'goapp test' or dev_appserver.py)
 // this tool will expect the LocalToken to be set in some way.
 func GetSecrets(ctx context.Context, cfg Config) (map[string]interface{}, error) {
-<<<<<<< HEAD
-	checkDefaults(&cfg)
-	if cfg.LocalToken != "" {
-		return getLocalSecrets(ctx, cfg)
-	}
-
-=======
->>>>>>> 2d52e05e
+	checkDefaults(&cfg)
+
 	vClient, err := login(ctx, cfg)
 	if err != nil {
 		return nil, errors.Wrap(err, "unable to login to vault")
